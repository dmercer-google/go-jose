--- conflicted
+++ resolved
@@ -217,12 +217,8 @@
 	return h.Sum(nil), nil
 }
 
-<<<<<<< HEAD
-// Valid checks that the key contains the expected parameters
-func (k *JSONWebKey) Valid() bool {
-=======
 // IsPublic returns true if the JWK represents a public key (not symmetric, not private).
-func (k *JsonWebKey) IsPublic() bool {
+func (k *JSONWebKey) IsPublic() bool {
 	switch k.Key.(type) {
 	case *ecdsa.PublicKey, *rsa.PublicKey:
 		return true
@@ -232,8 +228,7 @@
 }
 
 // Valid checks that the key contains the expected parameters.
-func (k *JsonWebKey) Valid() bool {
->>>>>>> e18a7432
+func (k *JSONWebKey) Valid() bool {
 	if k.Key == nil {
 		return false
 	}
